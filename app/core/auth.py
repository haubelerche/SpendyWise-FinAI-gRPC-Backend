--- conflicted
+++ resolved
@@ -2,31 +2,18 @@
 import os
 import jwt
 import httpx
-<<<<<<< HEAD
-from typing import Optional, Dict, Any
-from fastapi import HTTPException, Depends, status
-from fastapi.security import HTTPBearer, HTTPAuthorizationCredentials
-=======
 import grpc
 from typing import Optional, Dict, Any
 
->>>>>>> bc226052
 from datetime import datetime, timezone
 import asyncio
 from functools import lru_cache
 
-# Get Supabase configuration from environment
 SUPABASE_URL = os.getenv("SUPABASE_URL", "https://zeywyexydsncslgodffz.supabase.co")
 SUPABASE_PROJECT_ID = SUPABASE_URL.split("//")[1].split(".")[0]  # Extract project ID
 SUPABASE_JWKS_URL = f"{SUPABASE_URL}/auth/v1/keys"
 
-<<<<<<< HEAD
-# Security scheme
-security = HTTPBearer()
-
-=======
->>>>>>> bc226052
-# Cache for public keys (refresh every hour)
+# Cache public keys(refresh every hour)
 _jwks_cache = {"keys": None, "expires": 0}
 
 
@@ -34,7 +21,7 @@
     """Fetch Supabase public keys with caching"""
     current_time = datetime.now(timezone.utc).timestamp()
 
-    # Check if cache is still valid (1 hour)
+    # Check if cache is still valid(1 hour)
     if _jwks_cache["keys"] and current_time < _jwks_cache["expires"]:
         return _jwks_cache["keys"]
 
@@ -53,14 +40,7 @@
         # If we have cached keys and fetch fails, use cached keys
         if _jwks_cache["keys"]:
             return _jwks_cache["keys"]
-<<<<<<< HEAD
-        raise HTTPException(
-            status_code=status.HTTP_503_SERVICE_UNAVAILABLE,
-            detail="Unable to fetch authentication keys"
-        )
-=======
         raise Exception(f"Unable to fetch authentication keys: {str(e)}")
->>>>>>> bc226052
 
 
 async def verify_supabase_jwt(token: str) -> Dict[str, Any]:
@@ -81,14 +61,7 @@
                 break
 
         if not public_key:
-<<<<<<< HEAD
-            raise HTTPException(
-                status_code=status.HTTP_401_UNAUTHORIZED,
-                detail="Invalid token: Key not found"
-            )
-=======
             raise Exception("Invalid token: Key not found")
->>>>>>> bc226052
 
         # Verify and decode the token
         payload = jwt.decode(
@@ -102,87 +75,11 @@
         # Check if token is expired
         exp = payload.get("exp")
         if exp and datetime.fromtimestamp(exp, tz=timezone.utc) < datetime.now(timezone.utc):
-<<<<<<< HEAD
-            raise HTTPException(
-                status_code=status.HTTP_401_UNAUTHORIZED,
-                detail="Token has expired"
-            )
-=======
             raise Exception("Token has expired")
->>>>>>> bc226052
 
         return payload
 
     except jwt.ExpiredSignatureError:
-<<<<<<< HEAD
-        raise HTTPException(
-            status_code=status.HTTP_401_UNAUTHORIZED,
-            detail="Token has expired"
-        )
-    except jwt.InvalidTokenError as e:
-        raise HTTPException(
-            status_code=status.HTTP_401_UNAUTHORIZED,
-            detail=f"Invalid token: {str(e)}"
-        )
-    except Exception as e:
-        raise HTTPException(
-            status_code=status.HTTP_401_UNAUTHORIZED,
-            detail="Authentication failed"
-        )
-
-
-async def get_current_user(credentials: HTTPAuthorizationCredentials = Depends(security)) -> Dict[str, Any]:
-    """Dependency to get current authenticated user"""
-    token = credentials.credentials
-    payload = await verify_supabase_jwt(token)
-
-    # Extract user information
-    user_info = {
-        "user_id": payload.get("sub"),
-        "email": payload.get("email"),
-        "role": payload.get("role", "authenticated"),
-        "aud": payload.get("aud"),
-        "exp": payload.get("exp"),
-        "iat": payload.get("iat"),
-        "iss": payload.get("iss"),
-        "user_metadata": payload.get("user_metadata", {}),
-        "app_metadata": payload.get("app_metadata", {})
-    }
-
-    return user_info
-
-
-async def get_optional_user(credentials: Optional[HTTPAuthorizationCredentials] = Depends(security)) -> Optional[
-    Dict[str, Any]]:
-    """Optional authentication - returns None if no token provided"""
-    if not credentials:
-        return None
-
-    try:
-        return await get_current_user(credentials)
-    except HTTPException:
-        return None
-
-
-# For role-based access
-def require_role(required_role: str):
-    """Decorator for role-based access control"""
-
-    def role_checker(current_user: Dict[str, Any] = Depends(get_current_user)):
-        user_role = current_user.get("role", "authenticated")
-        if user_role != required_role:
-            raise HTTPException(
-                status_code=status.HTTP_403_FORBIDDEN,
-                detail=f"Insufficient permissions. Required role: {required_role}"
-            )
-        return current_user
-
-    return role_checker
-
-
-# Admin role dependency
-get_admin_user = require_role("service_role")
-=======
         raise Exception("Token has expired")
     except jwt.InvalidTokenError as e:
         raise Exception(f"Invalid token: {str(e)}")
@@ -296,5 +193,4 @@
 
 # Convenience decorators
 require_admin = require_role("service_role")
-require_authenticated = require_auth
->>>>>>> bc226052
+require_authenticated = require_auth